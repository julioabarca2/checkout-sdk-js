--- conflicted
+++ resolved
@@ -1,10 +1,6 @@
 import { Address } from '../address';
-<<<<<<< HEAD
-=======
+import { DigitalItem, GiftCertificateItem, PhysicalItem } from '../cart';
 import { Coupon } from '../coupon';
-import { Currency } from '../currency';
->>>>>>> 8c63618a
-import { DigitalItem, GiftCertificateItem, PhysicalItem } from '../cart';
 import { Currency } from '../currency';
 
 export default interface Order {
