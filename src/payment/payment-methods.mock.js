export function getBraintree() {
    return {
        id: 'braintree',
        gateway: null,
        logoUrl: 'https://cdn.bcapp.dev/rHEAD/modules/checkout/braintree/images/paypal_powered_braintree_horizontal.png',
        method: 'credit-card',
        supportedCards: [
            'VISA',
            'MC',
            'AMEX',
            'DISCOVER',
            'JCB',
            'DINERS',
        ],
        config: {
            displayName: 'Credit Card',
            cardCode: true,
            helpText: null,
            enablePaypal: true,
            merchantId: '',
            is3dsEnabled: null,
            testMode: true,
            isVisaCheckoutEnabled: false,
        },
        type: 'PAYMENT_TYPE_API',
        nonce: null,
        initializationData: null,
        clientToken: null,
        returnUrl: null,
    };
}

export function getBraintreePaypal() {
    return {
        id: 'braintreepaypal',
        gateway: null,
        logoUrl: '',
        method: 'paypal',
        supportedCards: [],
        config: {
            displayName: null,
            cardCode: null,
            helpText: null,
            enablePaypal: null,
            merchantId: null,
            is3dsEnabled: null,
            testMode: false,
            isVisaCheckoutEnabled: null,
        },
        type: 'PAYMENT_TYPE_API',
        nonce: null,
        initializationData: null,
        clientToken: null,
        returnUrl: null,
    };
}

export function getPaypalExpress() {
    return {
        id: 'paypalexpress',
        gateway: null,
        logoUrl: '',
        method: 'paypal',
        supportedCards: [],
        config: {
            displayName: null,
            cardCode: null,
            helpText: null,
            enablePaypal: null,
            merchantId: 'h3hxn44tdd8wxkzd',
            is3dsEnabled: null,
            testMode: false,
            isVisaCheckoutEnabled: null,
        },
        type: 'PAYMENT_TYPE_API',
        nonce: null,
        initializationData: null,
        clientToken: null,
        returnUrl: null,
    };
}

export function getAdyenAmex() {
    return {
        id: 'amex',
        gateway: 'adyen',
        logoUrl: '',
        method: 'multi-option',
        supportedCards: [],
        config: {
            displayName: 'AMEX',
            cardCode: null,
            helpText: null,
            enablePaypal: null,
            merchantId: null,
            is3dsEnabled: null,
            testMode: false,
            isVisaCheckoutEnabled: null,
        },
        type: 'PAYMENT_TYPE_HOSTED',
        nonce: null,
        initializationData: null,
        clientToken: null,
        returnUrl: null,
    };
}

export function getAuthorizenet() {
    return {
        id: 'authorizenet',
        gateway: null,
        logoUrl: '',
        method: 'credit-card',
        supportedCards: [],
        config: {
            displayName: 'Authorizenet',
            cardCode: null,
            helpText: null,
            enablePaypal: null,
            merchantId: null,
            is3dsEnabled: null,
            testMode: false,
            isVisaCheckoutEnabled: null,
        },
        type: 'PAYMENT_TYPE_API',
        nonce: null,
        initializationData: null,
        clientToken: null,
        returnUrl: null,
    };
}

export function getCybersource() {
    return {
        id: 'cybersource',
        gateway: null,
        logoUrl: '',
        method: 'credit-card',
        supportedCards: [],
        config: {
            displayName: 'Cybersource',
            cardCode: null,
            helpText: null,
            enablePaypal: null,
            merchantId: null,
            is3dsEnabled: null,
            testMode: false,
            isVisaCheckoutEnabled: null,
        },
        type: 'PAYMENT_TYPE_API',
        nonce: null,
        initializationData: null,
        clientToken: null,
        returnUrl: null,
    };
}

export function getBankDeposit() {
    return {
        id: 'bankdeposit',
        gateway: null,
        logoUrl: '',
        method: null,
        supportedCards: [],
        config: {
            displayName: 'Bank Deposit',
            cardCode: null,
            helpText: 'Type any special instructions in here.',
            enablePaypal: null,
            merchantId: null,
            is3dsEnabled: null,
            testMode: false,
            isVisaCheckoutEnabled: null,
        },
        type: 'PAYMENT_TYPE_OFFLINE',
        nonce: null,
        initializationData: null,
        clientToken: null,
        returnUrl: null,
    };
}

export function getKlarna() {
    return {
        id: 'klarna',
        gateway: null,
        logoUrl: '',
        method: 'widget',
        supportedCards: [],
        config: {
            displayName: 'Pay Over Time',
            cardCode: null,
            helpText: 'Type any special instructions in here.',
            enablePaypal: null,
            merchantId: null,
            is3dsEnabled: null,
            testMode: false,
            isVisaCheckoutEnabled: null,
        },
        type: 'PAYMENT_TYPE_API',
        nonce: null,
        initializationData: null,
        clientToken: 'foo',
        returnUrl: null,
    };
}


export function getAfterpay() {
    return {
        id: 'PAY_BY_INSTALLMENT',
        gateway: 'afterpay',
        logoUrl: '',
        method: 'multi-option',
        supportedCards: [],
        config: {
            displayName: 'Pay over time',
            cardCode: null,
            helpText: null,
            enablePaypal: null,
            merchantId: '33133',
            is3dsEnabled: null,
            testMode: false,
            isVisaCheckoutEnabled: null,
        },
        type: 'PAYMENT_TYPE_API',
        nonce: null,
        initializationData: null,
        clientToken: 'foo',
        returnUrl: null,
    };
}

export function getAmazonPay() {
    return {
        id: 'amazon',
        gateway: null,
        logoUrl: '',
        method: 'widget',
        supportedCards: [],
        config: {
            displayName: 'AmazonPay',
            cardCode: null,
            helpText: null,
            enablePaypal: null,
            merchantId: '0c173620-beb6-4421-99ef-03dc71a60685',
            is3dsEnabled: null,
            testMode: false,
            isVisaCheckoutEnabled: null,
        },
        type: 'PAYMENT_TYPE_API',
        nonce: null,
        initializationData: {
            clientId: '087eccf4-7f68-4384-b0a9-5f2fd6b0d344',
            region: 'US',
            redirectUrl: '/remote-checkout/amazon/redirect',
            tokenPrefix: 'ABCD|',
        },
        clientToken: null,
        returnUrl: null,
    };
}

export function getSquare() {
    return {
        id: 'square',
        gateway: null,
        logoUrl: '',
        method: 'credit-card',
        supportedCards: [
            'VISA',
            'MC',
            'AMEX',
            'DISCOVER',
            'JCB',
            'DINERS',
        ],
        config: {
            displayName: 'Credit Card',
            cardCode: true,
            helpText: null,
            enablePaypal: true,
            merchantId: '',
            is3dsEnabled: null,
            testMode: true,
            isVisaCheckoutEnabled: false,
        },
        type: 'PAYMENT_TYPE_API',
        nonce: null,
        initializationData: {
            applicationId: 'test',
            env: 'bar',
            locationId: 'foo',
        },
        clientToken: null,
        returnUrl: null,
    };
}

export function getWepay() {
    return {
        id: 'wepay',
        gateway: null,
        logoUrl: '',
        method: 'credit-card',
        supportedCards: [
            'VISA',
            'MC',
            'AMEX',
            'DISCOVER',
            'JCB',
            'DINERS',
        ],
        config: {
            displayName: 'Credit Card',
            cardCode: null,
            helpText: null,
            enablePaypal: false,
            merchantId: '',
            is3dsEnabled: null,
            testMode: true,
            isVisaCheckoutEnabled: false,
        },
        type: 'PAYMENT_TYPE_API',
        nonce: null,
        initializationData: null,
        clientToken: null,
        returnUrl: null,
    };
}

export function getPaymentMethod() {
    return getAuthorizenet();
}

export function getPaymentMethods() {
    return [
        getBraintree(),
        getBraintreePaypal(),
        getAdyenAmex(),
        getAuthorizenet(),
        getPaypalExpress(),
        getAfterpay(),
        getAmazonPay(),
        getKlarna(),
        getSquare(),
    ];
}

export function getPaymentMethodsMeta() {
    return {
        request: {
            geoCountryCode: 'AU',
            deviceSessionId: 'a37230e9a8e4ea2d7765e2f3e19f7b1d',
            sessionHash: 'cfbbbac580a920b395571fe086db1e06',
        },
    };
}

export function getPaymentMethodResponseBody() {
    return {
        data: {
            paymentMethod: getPaymentMethod(),
        },
        meta: {},
    };
}

export function getPaymentMethodsResponseBody() {
    return {
        data: {
            paymentMethods: getPaymentMethods(),
        },
        meta: getPaymentMethodsMeta(),
    };
}

export function getPaymentMethodsState() {
    return {
        data: getPaymentMethods(),
<<<<<<< HEAD
        errors: {},
        meta: {},
        statuses: {},
=======
        meta: getPaymentMethodsMeta(),
>>>>>>> 52b66bee
    };
}<|MERGE_RESOLUTION|>--- conflicted
+++ resolved
@@ -378,12 +378,8 @@
 export function getPaymentMethodsState() {
     return {
         data: getPaymentMethods(),
-<<<<<<< HEAD
+        meta: getPaymentMethodsMeta(),
         errors: {},
-        meta: {},
         statuses: {},
-=======
-        meta: getPaymentMethodsMeta(),
->>>>>>> 52b66bee
     };
 }