--- conflicted
+++ resolved
@@ -26,17 +26,12 @@
 
                     return cart.id;
                 })
-<<<<<<< HEAD
-                .then((id: string) => this._checkoutRequestSender.loadCheckout(id, options))
-                .then(({ body }: { body: Checkout }) => {
-=======
                 .then((id) => this._checkoutClient.loadCheckout(id, options))
                 .then(({ body }) => {
->>>>>>> 8f56ae7e
                     observer.next(createAction(CheckoutActionType.LoadCheckoutSucceeded, body));
                     observer.complete();
                 })
-                .catch((response: any) => {
+                .catch((response) => {
                     observer.error(createErrorAction(CheckoutActionType.LoadCheckoutFailed, response));
                 });
         });
