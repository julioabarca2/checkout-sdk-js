--- conflicted
+++ resolved
@@ -143,27 +143,11 @@
         return this._cart.isLoading();
     }
 
-<<<<<<< HEAD
-    /**
-     * Checks whether the current cart is verifying.
-     *
-     * This method is deprecated because cart verification is an internal
-     * process, therefore should not be referred externally.
-     *
-     * @deprecated
-     * @returns True if the current cart is verifying, otherwise false.
-     */
-    isVerifyingCart(): boolean {
-        return this._cart.isVerifying();
-    }
-
     /**
      * Checks whether billing countries are loading.
      *
      * @returns True if billing countries are loading, otherwise false.
      */
-=======
->>>>>>> b7f6a982
     isLoadingBillingCountries(): boolean {
         return this._countries.isLoading();
     }
